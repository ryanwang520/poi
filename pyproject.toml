[project]
name = "poi"
version = "1.1.7"
description = "Write Excel XLSX declaratively."
authors = [
{ name = "Ryan Wang", email = " hwwangwang@gmail.com" },
]
license = "MIT"
readme = "README.md"
homepage = "https://github.com/baoshishu/poi"
repository = "https://github.com/baoshishu/poi"
documentation = "https://baoshishu.github.io/poi/"
requires-python = ">=3.8"



keywords = ["xlsx", "xlswriter", "excel", "declarative"]

classifiers = [
    "Topic :: Software Development :: Libraries",
    "Topic :: Software Development :: Libraries :: Python Modules",
    "Programming Language :: Python :: 3.8",
    "Programming Language :: Python :: 3.9",
    "Programming Language :: Python :: 3.10",
    "Programming Language :: Python :: 3.11",
    "Programming Language :: Python :: 3.12",
]
dependencies = [
    "xlsxwriter>=3.2.3",
]






<<<<<<< HEAD
[tool.poetry.group.dev.dependencies]
ruff = "^0.0.289"
mypy = "^1.5.1"
typing-extensions = "^4.7.1"
mkdocs = "^1.5.2"
mkdocs-material = "^9.3.1"
pytest = "^7.4.2"
=======
>>>>>>> f80145d0

[build-system]
requires = ["hatchling"]
build-backend = "hatchling.build"

[dependency-groups]
dev = [
    "black>=24.8.0",
    "mkdocs>=1.6.1",
    "mkdocs-material>=9.6.14",
    "mypy>=1.14.1",
    "pytest>=8.3.5",
    "ruff>=0.11.10",
    "typing-extensions>=4.13.2",
]


[tool.ruff]
select = [
    "E",  # pycodestyle errors
    "F",  # pyflakes
    "B",  # flake8-bugbear
    "C4", # flake8-comprehensions
    "I", # isort
    "D"  # pydocstyle
]
target-version = "py38"<|MERGE_RESOLUTION|>--- conflicted
+++ resolved
@@ -29,29 +29,12 @@
     "xlsxwriter>=3.2.3",
 ]
 
-
-
-
-
-
-<<<<<<< HEAD
-[tool.poetry.group.dev.dependencies]
-ruff = "^0.0.289"
-mypy = "^1.5.1"
-typing-extensions = "^4.7.1"
-mkdocs = "^1.5.2"
-mkdocs-material = "^9.3.1"
-pytest = "^7.4.2"
-=======
->>>>>>> f80145d0
-
 [build-system]
 requires = ["hatchling"]
 build-backend = "hatchling.build"
 
 [dependency-groups]
 dev = [
-    "black>=24.8.0",
     "mkdocs>=1.6.1",
     "mkdocs-material>=9.6.14",
     "mypy>=1.14.1",
@@ -68,6 +51,5 @@
     "B",  # flake8-bugbear
     "C4", # flake8-comprehensions
     "I", # isort
-    "D"  # pydocstyle
 ]
 target-version = "py38"